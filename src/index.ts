--- conflicted
+++ resolved
@@ -1,9 +1,6 @@
 import { PostgresDatabaseAdapter } from "@elizaos/adapter-postgres";
 import { SqliteDatabaseAdapter } from "@elizaos/adapter-sqlite";
-<<<<<<< HEAD
-=======
 import { DirectClient } from "@elizaos/client-direct";
->>>>>>> 89773ff9
 import { DiscordClientInterface } from "@elizaos/client-discord";
 import { AutoClientInterface } from "@elizaos/client-auto";
 import { TelegramClientInterface } from "@elizaos/client-telegram";
@@ -27,11 +24,7 @@
 } from "@elizaos/core";
 import { bootstrapPlugin } from "@elizaos/plugin-bootstrap";
 import { solanaPlugin } from "@elizaos/plugin-solana";
-<<<<<<< HEAD
-import { createNodePlugin } from "@elizaos/plugin-node";
-=======
 import {createNodePlugin, NodePlugin} from "@elizaos/plugin-node";
->>>>>>> 89773ff9
 import Database from "better-sqlite3";
 import fs from "fs";
 import readline from "readline";
@@ -39,11 +32,7 @@
 import path from "path";
 import { fileURLToPath } from "url";
 import { character } from "./character.ts";
-<<<<<<< HEAD
-import { DirectClient } from "@elizaos/client-direct";
-=======
 import net from "net";
->>>>>>> 89773ff9
 
 const __filename = fileURLToPath(import.meta.url); // get the resolved path to the file
 const __dirname = path.dirname(__filename); // get the name of the directory
@@ -319,10 +308,7 @@
 
 const startAgents = async () => {
   const directClient = new DirectClient();
-<<<<<<< HEAD
-=======
   let serverPort = parseInt(settings.SERVER_PORT || "3000");
->>>>>>> 89773ff9
   const args = parseArguments();
 
   let charactersArg = args.characters || args.character;
